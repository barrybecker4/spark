package spark

import java.util.concurrent.LinkedBlockingQueue
import java.util.concurrent.TimeUnit
import scala.collection.mutable.{ArrayBuffer, HashMap, HashSet, Map}

/**
 * A task created by the DAG scheduler. Knows its stage ID and map ouput tracker generation.
 */
abstract class DAGTask[T](val stageId: Int) extends Task[T] {
  val gen = SparkEnv.get.mapOutputTracker.getGeneration
  override def generation: Option[Long] = Some(gen)
}

/**
 * A completion event passed by the underlying task scheduler to the DAG scheduler
 */
case class CompletionEvent(
    task: DAGTask[_],
    reason: TaskEndReason,
    result: Any,
    accumUpdates: Map[Long, Any])

/**
 * Various possible reasons why a DAG task ended. The underlying scheduler is supposed to retry
 * tasks several times for "ephemeral" failures, and only report back failures that require some
 * old stages to be resubmitted, such as shuffle map fetch failures.
 */
sealed trait TaskEndReason
case object Success extends TaskEndReason
case class FetchFailed(serverUri: String, shuffleId: Int, mapId: Int, reduceId: Int) extends TaskEndReason
case class ExceptionFailure(exception: Throwable) extends TaskEndReason
case class OtherFailure(message: String) extends TaskEndReason

/**
 * A Scheduler subclass that implements stage-oriented scheduling. It computes a DAG of stages for 
 * each job, keeps track of which RDDs and stage outputs are materialized, and computes a minimal 
 * schedule to run the job. Subclasses only need to implement the code to send a task to the cluster
 * and to report fetch failures (the submitTasks method, and code to add CompletionEvents).
 */
private trait DAGScheduler extends Scheduler with Logging {
  // Must be implemented by subclasses to start running a set of tasks
  def submitTasks(tasks: Seq[Task[_]]): Unit

  // Must be called by subclasses to report task completions or failures
  def taskEnded(task: Task[_], reason: TaskEndReason, result: Any, accumUpdates: Map[Long, Any]) {
    val dagTask = task.asInstanceOf[DAGTask[_]]
    completionEvents.put(CompletionEvent(dagTask, reason, result, accumUpdates))
  }

  // The time, in millis, to wait for fetch failure events to stop coming in after one is detected;
  // this is a simplistic way to avoid resubmitting tasks in the non-fetchable map stage one by one
  // as more failure events come in
  val RESUBMIT_TIMEOUT = 2000L

  // The time, in millis, to wake up between polls of the completion queue in order to potentially
  // resubmit failed stages
  val POLL_TIMEOUT = 500L

  private val completionEvents = new LinkedBlockingQueue[CompletionEvent]

  var nextStageId = 0

  def newStageId() = {
    var res = nextStageId
    nextStageId += 1
    res
  }

  val idToStage = new HashMap[Int, Stage]

  val shuffleToMapStage = new HashMap[Int, Stage]

  var cacheLocs = new HashMap[Int, Array[List[String]]]

  val env = SparkEnv.get
  val cacheTracker = env.cacheTracker
  val mapOutputTracker = env.mapOutputTracker

  def getCacheLocs(rdd: RDD[_]): Array[List[String]] = {
    cacheLocs(rdd.id)
  }
  
  def updateCacheLocs() {
    cacheLocs = cacheTracker.getLocationsSnapshot()
  }

  def getShuffleMapStage(shuf: ShuffleDependency[_,_,_]): Stage = {
    shuffleToMapStage.get(shuf.shuffleId) match {
      case Some(stage) => stage
      case None =>
        val stage = newStage(shuf.rdd, Some(shuf))
        shuffleToMapStage(shuf.shuffleId) = stage
        stage
    }
  }

  def newStage(rdd: RDD[_], shuffleDep: Option[ShuffleDependency[_,_,_]]): Stage = {
    // Kind of ugly: need to register RDDs with the cache and map output tracker here
    // since we can't do it in the RDD constructor because # of splits is unknown
    cacheTracker.registerRDD(rdd.id, rdd.splits.size)
    if (shuffleDep != None) {
      mapOutputTracker.registerShuffle(shuffleDep.get.shuffleId, rdd.splits.size)
    }
    val id = newStageId()
    val stage = new Stage(id, rdd, shuffleDep, getParentStages(rdd))
    idToStage(id) = stage
    stage
  }

  def getParentStages(rdd: RDD[_]): List[Stage] = {
    val parents = new HashSet[Stage]
    val visited = new HashSet[RDD[_]]
    def visit(r: RDD[_]) {
      if (!visited(r)) {
        visited += r
        // Kind of ugly: need to register RDDs with the cache here since
        // we can't do it in its constructor because # of splits is unknown
        cacheTracker.registerRDD(r.id, r.splits.size)
        for (dep <- r.dependencies) {
          dep match {
            case shufDep: ShuffleDependency[_,_,_] => parents += getShuffleMapStage(shufDep)
            case _ => visit(dep.rdd)
          }
        }
      }
    }
    visit(rdd)
    parents.toList
  }

  def getMissingParentStages(stage: Stage): List[Stage] = {
    val missing = new HashSet[Stage]
    val visited = new HashSet[RDD[_]]
    def visit(rdd: RDD[_]) {
      if (!visited(rdd)) {
        visited += rdd
        val locs = getCacheLocs(rdd)
        for (p <- 0 until rdd.splits.size) {
          if (locs(p) == Nil) {
            for (dep <- rdd.dependencies) {
              dep match {
                case shufDep: ShuffleDependency[_,_,_] =>
                  val stage = getShuffleMapStage(shufDep)
                  if (!stage.isAvailable) {
                    missing += stage
                  }
                case narrowDep: NarrowDependency[_] =>
                  visit(narrowDep.rdd)
              }
            }
          }
        }
      }
    }
    visit(stage.rdd)
    missing.toList
  }

<<<<<<< HEAD
  override def runJob[T, U](finalRdd: RDD[T], func: (TaskContext, Iterator[T]) => U,
                            partitions: Seq[Int], allowLocal: Boolean)
                           (implicit m: ClassManifest[U])
      : Array[U] = synchronized {
=======
  override def runJob[T, U](finalRdd: RDD[T],
      func: (TaskContext, Iterator[T]) => U,
      partitions: Seq[Int],
      allowLocal: Boolean
      )(implicit m: ClassManifest[U]) : Array[U] = {
>>>>>>> 194c42ab
    val outputParts = partitions.toArray
    val numOutputParts: Int = partitions.size
    val finalStage = newStage(finalRdd, None)
    val results = new Array[U](numOutputParts)
    val finished = new Array[Boolean](numOutputParts)
    var numFinished = 0

    val waiting = new HashSet[Stage] // stages we need to run whose parents aren't done
    val running = new HashSet[Stage] // stages we are running right now
    val failed = new HashSet[Stage]  // stages that must be resubmitted due to fetch failures
    val pendingTasks = new HashMap[Stage, HashSet[Task[_]]] // missing tasks from each stage
    var lastFetchFailureTime: Long = 0  // used to wait a bit to avoid repeated resubmits

    SparkEnv.set(env)

    updateCacheLocs()
    
    logInfo("Final stage: " + finalStage)
    logInfo("Parents of final stage: " + finalStage.parents)
    logInfo("Missing parents: " + getMissingParentStages(finalStage))

    // Optimization for short actions like first() and take() that can be computed locally
    // without shipping tasks to the cluster.
    if (allowLocal && finalStage.parents.size == 0 && numOutputParts == 1) {
      logInfo("Computing the requested partition locally")
      val split = finalRdd.splits(outputParts(0))
      val taskContext = new TaskContext(finalStage.id, outputParts(0), 0)
      return Array(func(taskContext, finalRdd.iterator(split)))
    }

    def submitStage(stage: Stage) {
      if (!waiting(stage) && !running(stage)) {
        val missing = getMissingParentStages(stage)
        if (missing == Nil) {
          logInfo("Submitting " + stage + ", which has no missing parents")
          submitMissingTasks(stage)
          running += stage
        } else {
          for (parent <- missing) {
            submitStage(parent)
          }
          waiting += stage
        }
      }
    }

    def submitMissingTasks(stage: Stage) {
      // Get our pending tasks and remember them in our pendingTasks entry
      val myPending = pendingTasks.getOrElseUpdate(stage, new HashSet)
      var tasks = ArrayBuffer[Task[_]]()
      if (stage == finalStage) {
        for (id <- 0 until numOutputParts if (!finished(id))) {
          val part = outputParts(id)
          val locs = getPreferredLocs(finalRdd, part)
          tasks += new ResultTask(finalStage.id, finalRdd, func, part, locs, id)
        }
      } else {
        for (p <- 0 until stage.numPartitions if stage.outputLocs(p) == Nil) {
          val locs = getPreferredLocs(stage.rdd, p)
          tasks += new ShuffleMapTask(stage.id, stage.rdd, stage.shuffleDep.get, p, locs)
        }
      }
      myPending ++= tasks
      submitTasks(tasks)
    }

    submitStage(finalStage)

    while (numFinished != numOutputParts) {
      val evt = completionEvents.poll(POLL_TIMEOUT, TimeUnit.MILLISECONDS)
      val time = System.currentTimeMillis // TODO: use a pluggable clock for testability

      // If we got an event off the queue, mark the task done or react to a fetch failure
      if (evt != null) {
        val stage = idToStage(evt.task.stageId)
        pendingTasks(stage) -= evt.task
        if (evt.reason == Success) {
          // A task ended
          logInfo("Completed " + evt.task)
          Accumulators.add(evt.accumUpdates)
          evt.task match {
            case rt: ResultTask[_, _] =>
              results(rt.outputId) = evt.result.asInstanceOf[U]
              finished(rt.outputId) = true
              numFinished += 1
            case smt: ShuffleMapTask =>
              val stage = idToStage(smt.stageId)
              stage.addOutputLoc(smt.partition, evt.result.asInstanceOf[String])
              if (running.contains(stage) && pendingTasks(stage).isEmpty) {
                logInfo(stage + " finished; looking for newly runnable stages")
                running -= stage
                if (stage.shuffleDep != None) {
                  mapOutputTracker.registerMapOutputs(
                    stage.shuffleDep.get.shuffleId,
                    stage.outputLocs.map(_.head).toArray)
                }
                updateCacheLocs()
                val newlyRunnable = new ArrayBuffer[Stage]
                for (stage <- waiting if getMissingParentStages(stage) == Nil) {
                  newlyRunnable += stage
                }
                waiting --= newlyRunnable
                running ++= newlyRunnable
                for (stage <- newlyRunnable) {
                  submitMissingTasks(stage)
                }
              }
          }
        } else {
          evt.reason match {
            case FetchFailed(serverUri, shuffleId, mapId, reduceId) =>
              // Mark the stage that the reducer was in as unrunnable
              val failedStage = idToStage(evt.task.stageId)
              running -= failedStage
              failed += failedStage
              // TODO: Cancel running tasks in the stage
              logInfo("Marking " + failedStage + " for resubmision due to a fetch failure")
              // Mark the map whose fetch failed as broken in the map stage
              val mapStage = shuffleToMapStage(shuffleId)
              mapStage.removeOutputLoc(mapId, serverUri)
              mapOutputTracker.unregisterMapOutput(shuffleId, mapId, serverUri)
              logInfo("The failed fetch was from " + mapStage + "; marking it for resubmission")
              failed += mapStage
              // Remember that a fetch failed now; this is used to resubmit the broken
              // stages later, after a small wait (to give other tasks the chance to fail)
              lastFetchFailureTime = time
              // TODO: If there are a lot of fetch failures on the same node, maybe mark all
              // outputs on the node as dead.
            case _ =>
              // Non-fetch failure -- probably a bug in the job, so bail out
              throw new SparkException("Task failed: " + evt.task + ", reason: " + evt.reason)
              // TODO: Cancel all tasks that are still running
          }
        }
      } // end if (evt != null)

      // If fetches have failed recently and we've waited for the right timeout,
      // resubmit all the failed stages
      if (failed.size > 0 && time > lastFetchFailureTime + RESUBMIT_TIMEOUT) {
        logInfo("Resubmitting failed stages")
        updateCacheLocs()
        for (stage <- failed) {
          submitStage(stage)
        }
        failed.clear()
      }
    }

    return results
  }

  def getPreferredLocs(rdd: RDD[_], partition: Int): List[String] = {
    // If the partition is cached, return the cache locations
    val cached = getCacheLocs(rdd)(partition)
    if (cached != Nil) {
      return cached
    }
    // If the RDD has some placement preferences (as is the case for input RDDs), get those
    val rddPrefs = rdd.preferredLocations(rdd.splits(partition)).toList
    if (rddPrefs != Nil) {
      return rddPrefs
    }
    // If the RDD has narrow dependencies, pick the first partition of the first narrow dep
    // that has any placement preferences. Ideally we would choose based on transfer sizes,
    // but this will do for now.
    rdd.dependencies.foreach(_ match {
      case n: NarrowDependency[_] =>
        for (inPart <- n.getParents(partition)) {
          val locs = getPreferredLocs(n.rdd, inPart)
          if (locs != Nil)
            return locs;
        }
      case _ =>
    })
    return Nil
  }
}<|MERGE_RESOLUTION|>--- conflicted
+++ resolved
@@ -157,18 +157,13 @@
     missing.toList
   }
 
-<<<<<<< HEAD
-  override def runJob[T, U](finalRdd: RDD[T], func: (TaskContext, Iterator[T]) => U,
-                            partitions: Seq[Int], allowLocal: Boolean)
-                           (implicit m: ClassManifest[U])
-      : Array[U] = synchronized {
-=======
-  override def runJob[T, U](finalRdd: RDD[T],
+  override def runJob[T, U](
+      finalRdd: RDD[T],
       func: (TaskContext, Iterator[T]) => U,
       partitions: Seq[Int],
-      allowLocal: Boolean
-      )(implicit m: ClassManifest[U]) : Array[U] = {
->>>>>>> 194c42ab
+      allowLocal: Boolean)
+      (implicit m: ClassManifest[U]): Array[U] =
+  synchronized {
     val outputParts = partitions.toArray
     val numOutputParts: Int = partitions.size
     val finalStage = newStage(finalRdd, None)
